--- conflicted
+++ resolved
@@ -1187,13 +1187,12 @@
 	var imageInfoRequest = new ImageInfoRequest( env, filename, constraints ),
 		photoAttributionRequest = new PhotoAttributionRequest( env, filename );
 
-<<<<<<< HEAD
 	asyncLib.parallel( [
 		imageInfoRequest.once.bind( imageInfoRequest, 'src' ),
 		photoAttributionRequest.once.bind( photoAttributionRequest, 'src' )
 	],  handleResponse.bind( null, linkTitle ) );
 
-=======
+	/*
 	var queueKey = filename + JSON.stringify( constraints );
 
 	if ( queueKey in env.pageCache ) {
@@ -1206,7 +1205,7 @@
 	}
 
 	env.requestQueue[ queueKey ].once( 'src', handleResponse.bind( null, linkTitle ) );
->>>>>>> 779fa368
+	*/
 	cb( { async: true } );
 };
 
