"use strict";
/**
 * Simple link handler. Registers after template expansions, as an
 * asynchronous transform.
 *
 * TODO: keep round-trip information in meta tag or the like
 */

var PegTokenizer = require('./mediawiki.tokenizer.peg.js').PegTokenizer,
	WikitextConstants = require('./mediawiki.wikitext.constants.js').WikitextConstants,
	Title = require( './mediawiki.Title.js' ).Title,
	Util = require('./mediawiki.Util.js').Util,
	// Why mess around? We already have a URL sanitizer.
	sanitizerLib = require( './ext.core.Sanitizer.js' ),
	Sanitizer = sanitizerLib.Sanitizer,
	SanitizerConstants = sanitizerLib.SanitizerConstants,
	defines = require('./mediawiki.parser.defines.js'),
	DU = require('./mediawiki.DOMUtils.js').DOMUtils,
	asyncLib = require('async');
// define some constructor shortcuts
var KV = defines.KV,
    TagTk = defines.TagTk,
    SelfclosingTagTk = defines.SelfclosingTagTk,
    EndTagTk = defines.EndTagTk,
	ImageInfoRequest = require( './mediawiki.ApiRequest.js' ).ImageInfoRequest,
	PhotoAttributionRequest = require( './mediawiki.ApiRequest.js' ).PhotoAttributionRequest;

function WikiLinkHandler( manager, options ) {
	this.manager = manager;
	// Handle redirects first as they can emit additonal link tokens
	this.manager.addTransform( this.onRedirect.bind( this ), "WikiLinkHandler:onRedirect", this.rank, 'tag', 'mw:redirect' );
	// Now handle regular wikilinks.
	this.manager.addTransform( this.onWikiLink.bind( this ), "WikiLinkHandler:onWikiLink", this.rank + 0.001, 'tag', 'wikilink' );
	// create a new peg parser for image options..
	if ( !this.urlParser ) {
		// Actually the regular tokenizer, but we'll call it with the
		// url production only.
		WikiLinkHandler.prototype.urlParser = new PegTokenizer( this.manager.env );
	}
}

WikiLinkHandler.prototype.rank = 1.15; // after AttributeExpander

/**
 * Normalize and analyze a wikilink target.
 *
 * Returns an object containing
 * - href: the expanded target string
 * - hrefSrc: the original target wikitext
 * - title: a title object *or*
 *   language: an interwikiInfo object *or*
 *   interwiki: an interwikiInfo object
 * - fromColonEscapedText: target was colon-escaped ([[:en:foo]])
 * - prefix: the original namespace or language/interwiki prefix without a
 *   colon escape
 *
 * @returns {Object} The target info
 */
WikiLinkHandler.prototype.getWikiLinkTargetInfo = function (token) {
	var hrefInfo = Util.lookupKV( token.attribs, 'href' ),
		info = {
			href: Util.tokensToString(hrefInfo.v),
			hrefSrc: hrefInfo.vsrc
		},
		env = this.manager.env,
		href = info.href;

	if (/^:/.test(info.href)) {
		info.fromColonEscapedText = true;
		// remove the colon escape
		info.href = info.href.substr(1);
		href = info.href;
	}

	// strip ./ prefixes
	href = href.replace(/^(?:\.\/)+/, '');
	info.href = href;

	var hrefBits = href.match(/^([^:]+):(.*)$/);
	href = env.normalizeTitle( href, false, true );
	if ( hrefBits ) {
		var nsPrefix = hrefBits[1];
		info.prefix = nsPrefix;
		var interwikiInfo = env.conf.wiki.interwikiMap[nsPrefix.toLowerCase()
														.replace( ' ', '_' )],
			// check for interwiki / language links
			ns = env.conf.wiki.namespaceIds[ nsPrefix.toLowerCase()
														.replace( ' ', '_' ) ];
		//console.warn( nsPrefix, ns, env.conf.wiki.namespaceIds );
		// also check for url to protect against [[constructor:foo]]
		if ( interwikiInfo && interwikiInfo.url ) {
			// interwiki or language link
			if (info.fromColonEscapedText || interwikiInfo.language === undefined ) {
				info.interwiki = interwikiInfo;
				info.href = info.href.substr( nsPrefix.length + 1 );
			} else {
				info.language = interwikiInfo;
				info.href = info.href.substr( nsPrefix.length + 1 );
			}
		} else if ( ns !== undefined ) {
			// FIXME: percent-decode first, then entity-decode!
			info.title = new Title( Util.decodeURI(href.substr( nsPrefix.length + 1 )),
					ns, nsPrefix, env );
		} else {
			info.title = new Title( Util.decodeURI(href), 0, '', env );
		}
	} else if ( /^(\#|\/|\.\.\/)/.test( href ) ) {
		// If the link is relative, use the page's namespace.
		info.title = new Title( Util.decodeURI(href), env.page.meta.ns, '', env );
	} else {
		info.title = new Title( Util.decodeURI(href), 0, '', env );
	}

	return info;
};

/**
 * Handle mw:redirect tokens.
 */
WikiLinkHandler.prototype.onRedirect = function ( token, frame, cb ) {
	var rlink = new SelfclosingTagTk( 'link', [],
			Util.clone( token.dataAttribs ) ),
		wikiLinkTk = rlink.dataAttribs.linkTk,
		target = this.getWikiLinkTargetInfo(token);

	// Remove the nested wikiLinkTk token
	rlink.dataAttribs.linkTk = undefined;

	rlink.addAttribute( 'rel', 'mw:PageProp/redirect' );

	var href;
	if (target.title) {
		href = target.title.makeLink();
	} else {
		href = target.href;
	}
	rlink.addNormalizedAttribute( 'href', href, target.hrefSrc );

	var tokens = [rlink];
	if (target.title && target.title.ns.isCategory() && !target.title.fromColonEscapedText) {
		// Add the category link token back into the token stream. This means
		// that this is both a redirect and a category link.
		//
		// Also, this won't round-trip without selser. Instead it will
		// duplicate [[Category:Foo]] on each round-trip. As these
		// redirects should really be to [[:Category:Foo]] these cases
		// should be rare enough to not add much noise in rt testing.
		tokens.push(wikiLinkTk);
	}
	cb ({ tokens: tokens });
};



/**
 * Handle a mw:WikiLink token.
 */
WikiLinkHandler.prototype.onWikiLink = function ( token, frame, cb ) {

	var j, maybeContent, about, possibleTags, property, newType,
		hrefkv, strContent, saniContent, env = this.manager.env,
		// move out
		attribs = token.attribs,
		redirect = Util.lookup( attribs, 'redirect' ),
		target = this.getWikiLinkTargetInfo(token);

	// First check if the expanded href contains a pipe.
	if (/[|]/.test(target.href)) {
		// It does. This 'href' was templated and also returned other
		// parameters separated by a pipe. We don't have any sane way to
		// handle such a construct currently, so prevent people from editing
		// it.
		// TODO: add useful debugging info for editors ('if you would like to
		// make this content editable, then fix template X..')
		// TODO: also check other parameters for pipes!
		cb ({tokens: [new SelfclosingTagTk('meta',
					[new KV('typeof', 'mw:Placeholder')], token.dataAttribs)]});
		return;
	}

	// Ok, it looks like we have a sane href. Figure out which handler to use.
	var handler = this.getWikiLinkHandler(token, target);
	// and call it.
	handler(token, frame, cb, target);
};

/**
 * Figure out which handler to use to render a given WikiLink token. Override
 * this method to add new handlers or swap out existing handlers based on the
 * target structure.
 */
WikiLinkHandler.prototype.getWikiLinkHandler = function (token, target) {
	var title = target.title;
	if ( title ) {
		if (!target.fromColonEscapedText) {
			if (title.ns.isFile()) {
				// Render as a file.
				return this.renderFile.bind(this);
			} else if (title.ns.isCategory()) {
				// Render as a category membership.
				return this.renderCategory.bind(this);
			}
		}
		// Colon-escaped or non-file/category links. Render as plain wiki
		// links.
		return this.renderWikiLink.bind(this);

	// language and interwiki links
	} else if (target.interwiki) {
		return this.renderInterwikiLink.bind(this);
	} else if (target.language) {
		return this.renderLanguageLink.bind(this);
	}

	// Neither a title, nor a language or interwiki. Should not happen.
};

/* ------------------------------------------------------------
 * This (overloaded) function does three different things:
 * - Extracts link text from attrs (when k === "mw:maybeContent").
 *   As a performance micro-opt, only does if asked to (getLinkText)
 * - Updates existing rdfa type with an additional rdf-type,
 *   if one is provided (rdfaType)
 * - Collates about, typeof, and linkAttrs into a new attr. array
 * ------------------------------------------------------------ */
function buildLinkAttrs(attrs, getLinkText, rdfaType, linkAttrs) {
	var newAttrs = [],
		linkText = [],
		about;

	// In one pass through the attribute array, fetch about, typeof, and
	// linkText
	//
	// about && typeof are usually at the end of the array if at all present
	for ( var i = 0, l = attrs.length; i < l; i++ ) {
		var kv = attrs[i],
			k  = kv.k,
			v  = kv.v;

		// link-text attrs have the key "maybeContent"
		if (getLinkText && k === "mw:maybeContent") {
			linkText.push(kv);
		} else if (k.constructor === String && k) {
			if (k.trim() === "typeof") {
				rdfaType = rdfaType ? rdfaType + " " + v : v;
			} else if (k.trim() === "about") {
				about = v;
			}
		}
	}

	if (rdfaType) {
		newAttrs.push(new KV( 'typeof', rdfaType ));
	}

	if (about) {
		newAttrs.push(new KV('about', about));
	}

	if (linkAttrs) {
		newAttrs = newAttrs.concat(linkAttrs);
	}

	return {
		attribs: newAttrs,
		content: linkText,
		hasRdfaType: rdfaType !== null
	};
}

/**
 * Generic wiki link attribute setup on a passed-in new token based on the
 * wikilink token and target. As a side effect, this method also extracts the
 * link content tokens and returns them.
 *
 * @returns {Array} Content tokens
 */
WikiLinkHandler.prototype.addLinkAttributesAndGetContent = function (newTk, token, target) {
	//console.warn( 'title: ' + JSON.stringify( title ) );
	var title = target.title,
		attribs = token.attribs,
		newAttrData = buildLinkAttrs(attribs, true, null, [new KV('rel', 'mw:WikiLink')]),
		content = newAttrData.content,
		env = this.manager.env;
	// Set attribs and dataAttribs
	newTk.attribs = newAttrData.attribs;
	newTk.dataAttribs = Util.clone(token.dataAttribs);

	newTk.dataAttribs.src = undefined; // clear src string since we can serialize this

	// Note: Link tails are handled on the DOM in handleLinkNeighbours, so no
	// need to handle them here.
	if ( content.length > 0 ) {
		var out = [];
		// re-join content bits
		for ( var i = 0, l = content.length; i < l ; i++ ) {
			out = out.concat( content[i].v );
			if ( i < l - 1 ) {
				out.push( '|' );
			}
		}
		newTk.dataAttribs.stx = 'piped';
		content = out;
	} else {
		var morecontent = Util.decodeURI(target.href);
		newTk.dataAttribs.stx = 'simple';
		if ( token.dataAttribs.pipetrick ) {
			morecontent = Util.stripPipeTrickChars(morecontent);
		}

		// Strip leading colon
		morecontent = morecontent.replace(/^:/, '');

		// Try to match labeling in core
		if ( env.page.ns !== undefined &&
				env.conf.wiki.namespacesWithSubpages[ env.page.ns ] ) {
			var match = morecontent.match( /^\/(.*)\/$/ );
			if ( match ) {
				morecontent = match[1];
			} else if ( /^\.\.\//.test( morecontent ) ) {
				// If a there's a trailing slash, don't resolve title
				// making sure the second to last character isn't a
				// forward slash, for cases like: ../../////
				match = morecontent.match( /^(\.\.\/)+(.*?)\/$/ );
				if ( match ) {
					morecontent = match[2];
				} else {
					morecontent = env.resolveTitle( morecontent, env.page.ns );
				}
			}
		}

		content = [ morecontent ];
	}
	return content;
};

/**
 * Render a plain wiki link.
 */
WikiLinkHandler.prototype.renderWikiLink = function (token, frame, cb, target) {
	var tokens = [],
		newTk = new TagTk('a'),
		content = this.addLinkAttributesAndGetContent(newTk, token, target);

	newTk.addNormalizedAttribute( 'href', target.title.makeLink(), target.hrefSrc );

	tokens.push( newTk );
	tokens = tokens.concat(content, [new EndTagTk('a')]);

	cb({tokens: tokens});
};

/**
 * Render a category 'link'. Categories are really page properties, and are
 * normally rendered in a box at the bottom of an article.
 */
WikiLinkHandler.prototype.renderCategory = function (token, frame, cb, target) {

	var tokens = [],
		newTk = new SelfclosingTagTk('link'),
		content = this.addLinkAttributesAndGetContent(newTk, token, target);

	// Change the rel to be mw:WikiLink / Category
	Util.lookupKV( newTk.attribs, 'rel' ).v += '/Category';

	var strContent = Util.tokensToString( content ),
		saniContent = Util.sanitizeTitleURI( strContent ).replace( /#/g, '%23' );
	newTk.addNormalizedAttribute( 'href', target.title.makeLink(), target.hrefSrc );
	// Change the href to include the sort key, if any (but don't update the
	// rt info)
	if ( strContent && strContent !== '' && strContent !== target.href ) {
		var hrefkv = Util.lookupKV( newTk.attribs, 'href' );
		hrefkv.v += '#';
		hrefkv.v += saniContent;
	}

	tokens.push( newTk );

	// Deal with sort keys generated via templates/extensions
	var producerInfo = Util.lookupKV( token.attribs, 'mw:valAffected' );
	if (producerInfo) {
		// Ensure that the link has about set
		var about = Util.lookup( newTk.attribs, 'about' );
		if (!about) {
			about = this.manager.env.newAboutId();
			newTk.addAttribute("about", about);
		}

		// Update typeof
		newTk.addSpaceSeparatedAttribute("typeof",
				"mw:ExpandedAttrs/" + producerInfo.v[0].match(/mw:(.*)/)[1]);

		// Update producer meta-token and add it to the token stream
		var metaToken = producerInfo.v[1];
		metaToken.addAttribute("about", about);
		var propKV = Util.lookupKV(metaToken.attribs, "property");
		propKV.v = propKV.v.replace(/mw:maybeContent/, 'mw:sortKey'); // keep it clean
		tokens.push(metaToken);
	}
	cb({tokens: tokens});
};


/**
 * Render a language link. Those normally appear in the list of alternate
 * languages for an article in the sidebar, so are really a page property.
 */
WikiLinkHandler.prototype.renderLanguageLink = function (token, frame, cb, target) {
	// The prefix is listed in the interwiki map

	var newTk = new SelfclosingTagTk('link', [], token.dataAttribs),
		content = this.addLinkAttributesAndGetContent(newTk, token, target);

	// We set an absolute link to the article in the other wiki/language
	var absHref = target.language.url.replace( "$1", target.href );
	newTk.addNormalizedAttribute('href', absHref, target.hrefSrc);

	// Change the rel to be mw:WikiLink/Language
	Util.lookupKV( newTk.attribs, 'rel' ).v = 'mw:WikiLink/Language';

	cb({tokens: [newTk]});
};

/**
 * Render an interwiki link.
 */
WikiLinkHandler.prototype.renderInterwikiLink = function (token, frame, cb, target) {
	// The prefix is listed in the interwiki map

	var tokens = [],
		newTk = new TagTk('a', [], token.dataAttribs),
		content = this.addLinkAttributesAndGetContent(newTk, token, target);

	// We set an absolute link to the article in the other wiki/language
	var absHref = target.interwiki.url.replace( "$1", target.href );
	newTk.addNormalizedAttribute('href', absHref, target.hrefSrc);

	// Change the rel to be mw:WikiLink/Interwiki
	Util.lookupKV( newTk.attribs, 'rel' ).v = 'mw:WikiLink/Interwiki';

	tokens.push( newTk );

	// If this is a simple link, include the prefix in the link text
	if (newTk.dataAttribs.stx === 'simple' && !newTk.dataAttribs.pipetrick) {
		content.unshift(target.prefix + ':');
	}

	tokens = tokens.concat( content,
			[new EndTagTk( 'a' )] );
	cb({tokens: tokens});
};


/**
 * Handle the dimensions for an image
 *
 * @private
 * @param {number} height
 * @param {number} width
 * @param {Object} info Image info for the image in question
 * @param {number/null} info.height
 * @param {number/null} info.width
 * @param {string/null} info.thumburl
 * @param {number/null} info.thumbwidth
 * @param {number/null} info.thumbheight
 * @param {Object} dataAttribs Data attributes for the image, which we may modify
 * @returns {Object}
 * @returns {number} return.h
 * @returns {number} return.w
 */
function handleDims( height, width, info, dataAttribs ) {
	if ( info.height ) {
		height = info.height;
	}

	if ( info.width ) {
		width = info.width;
	}

	if ( info.thumburl && info.thumbheight ) {
		height = info.thumbheight;
	}

	if ( info.thumburl && info.thumbwidth ) {
		width = info.thumbwidth;
	}
	// Keep final size of the image in dataAttribs so it can be used on the way back to compare with
	// new size (width and height of img tag) to detect if image was resized.
	dataAttribs.img.h = height;
	dataAttribs.img.w = width;
	return {
		h: height,
		w: width
	};
}

/**
 * Get the style and class lists for an image's wrapper element
 *
 * @private
 * @param {Object} oHash The option hash from renderFile
 * @param {boolean} isInline Whether the image is inline
 * @param {boolean} isFloat Whether the image is floated
 * @returns {Object}
 * @returns {boolean} return.isInline Whether the image is inline after handling options
 * @returns {boolean} return.isFloat Whether the image is floated after handling options
 * @returns {Array} return.classes The list of classes for the wrapper
 * @returns {Array} return.styles The list of styles for the wrapper
 */
function getWrapperInfo( oHash, isInline, isFloat ) {
	var wrapperStyles = [],
		wrapperClasses = [],
		halign = ( oHash.format === 'framed' ) ? 'right' : null,
		valign = 'middle';

	if ( oHash.height === null && oHash.width === null ) {
		wrapperClasses.push( 'mw-default-size' );
	}

	if ( oHash.border ) {
		wrapperClasses.push( 'mw-image-border' );
	}

	if ( oHash.halign ) {
		halign = oHash.halign;
	}

	switch ( halign ) {
		case 'none':
			// PHP parser wraps in <div class="floatnone">
			isInline = false;

			if ( oHash.halign === 'none' ) {
				wrapperClasses.push( 'mw-halign-none' );
			}
			break;

		case 'center':
			// PHP parser wraps in <div class="center"><div class="floatnone">
			isInline = false;
			wrapperStyles.push( 'text-align: center;' );

			if ( oHash.halign === 'center' ) {
				wrapperClasses.push( 'mw-halign-center' );
			}
			break;

		case 'left':
			// PHP parser wraps in <div class="floatleft">
			isInline = false;
			isFloat = true;
			wrapperStyles.push( 'float: left;' );

			if ( oHash.halign === 'left' ) {
				wrapperClasses.push( 'mw-halign-left' );
			}
			break;

		case 'right':
			// PHP parser wraps in <div class="floatright">
			isInline = false;
			isFloat = true;
			wrapperStyles.push( 'float: right;' );

			if ( oHash.halign === 'right' ) {
				wrapperClasses.push( 'mw-halign-right' );
			}
			break;
	}

	if ( oHash.valign ) {
		valign = oHash.valign;
	}

	if ( isInline && !isFloat ) {
		wrapperStyles.push( 'vertical-align: ' + valign.replace( /_/, '-' ) + ';' );
	}

	if ( isInline ) {
		switch ( oHash.valign ) {
			case 'middle':
				wrapperClasses.push( 'mw-valign-middle' );
				break;

			case 'baseline':
				wrapperClasses.push( 'mw-valign-baseline' );
				break;

			case 'sub':
				wrapperClasses.push( 'mw-valign-sub' );
				break;

			case 'super':
				wrapperClasses.push( 'mw-valign-super' );
				break;

			case 'top':
				wrapperClasses.push( 'mw-valign-top' );
				break;

			case 'text_top':
				wrapperClasses.push( 'mw-valign-text-top' );
				break;

			case 'bottom':
				wrapperClasses.push( 'mw-valign-bottom' );
				break;

			case 'text_bottom':
				wrapperClasses.push( 'mw-valign-text-bottom' );
				break;
		}
	} else {
		wrapperStyles.push( 'display: block;' );
	}

	return {
		styles: wrapperStyles,
		classes: wrapperClasses,
		isInline: isInline,
		isFloat: isFloat
	};
}

/**
 * Abstract way to get the path for an image given an info object
 *
 * @private
 * @param {Object} info
 * @param {string/null} info.thumburl The URL for a thumbnail
 * @param {string} info.url The base URL for the image
 */
function getPath( info ) {
	var path;
	if ( info.thumburl ) {
		path = info.thumburl;
	} else if ( info.url ) {
		path = info.url;
	}
	return path.replace(/^https?:\/\//, '//');
}

// It turns out that image captions can have unclosed block tags which
// then messes up the entire DOM and wraps the reset of the page into
// the image caption which is wrong and also screws up the RTing in
// turn.  So, we forcibly close all unclosed block tags by treating
// the caption as a well-nested DOM context.
//
// TODO: Actually build a real DOM so that inlines etc are
// encapsulated too. This would need to apply phase 3 token
// transforms, as the caption as an attribute is already expanded to
// phase 2.
function closeUnclosedBlockTags(tokens) {
	var i, j, n, t,
		// Store the index of a token in the 'tokens' array
		// rather than the token itself.
		openBlockTagStack = [];

	for (i = 0, n = tokens.length; i < n; i++) {
		t = tokens[i];
		if (Util.isBlockToken(t)) {
			if (t.constructor === TagTk) {
				openBlockTagStack.push(i);
			} else if (t.constructor === EndTagTk && openBlockTagStack.length > 0) {
				if (tokens[openBlockTagStack.last()].name === t.name) {
					openBlockTagStack.pop();
				}
			}
		}
	}

	n = openBlockTagStack.length;
	if (n > 0) {
		if (Object.isFrozen(tokens)) {
			tokens = tokens.slice();
		}
		for (i = 0; i < n; i++) {
			j = openBlockTagStack.pop();
			t = tokens[j].clone();
			t.dataAttribs.autoInsertedEnd = true;
			tokens[j] = t;
			tokens.push(new EndTagTk(t.name));
		}
	}

	return tokens;
}

/**
 * Render a file. This can be an image, a sound, a PDF etc.
 *
 * FIXME: move all these nested functions out so that the data flow becomes
 * clearer.
 */
WikiLinkHandler.prototype.renderFile = function (token, frame, cb, target)
{
	var fileName = target.href,
		title = target.title;
	var urlParser = this.urlParser;
	/**
	 * Determine the name of an option
	 * Returns an object of form
	 * {
	 *   ck: Canonical key for the image option
	 *   v: Value of the option
	 *   ak: Aliased key for the image option - includes "$1" for placeholder
	 *   s: Whether it's a simple option or one with a value
	 * }
	 */
	function getOptionInfo( optStr ) {
		var returnObj,
			oText = optStr.trim(),
			lowerOText = oText.toLowerCase(),

			// oText contains the localized name of this option.  the
			// canonical option names (from mediawiki upstream) are in
			// English and contain an 'img_' prefix.  We drop the
			// prefix before stuffing them in data-parsoid in order to
			// save space (that's shortCanonicalOption)

			canonicalOption = ( env.conf.wiki.magicWords[oText] ||
				env.conf.wiki.magicWords[lowerOText] ||
				( 'img_' + lowerOText ) ),
			shortCanonicalOption = canonicalOption.replace( /^img_/,  '' ),

			// 'imgOption' is the key we'd put in oHash; it names the 'group'
			// for the option, and doesn't have an img_ prefix.

			imgOption = WikitextConstants.Image.SimpleOptions[canonicalOption],
			bits = getOption( optStr.trim() ),
			normalizedBit0 = bits ? bits.k.trim().toLowerCase() : null,
			key = bits ? WikitextConstants.Image.PrefixOptions[normalizedBit0] : null;

		if (imgOption && key === null) {
			return {
				ck: imgOption,
				v: shortCanonicalOption,
				ak: optStr,
				s: true
			};
		} else {
			// bits.a has the localized name for the prefix option
			// (with $1 as a placeholder for the value, which is in bits.v)
			// 'normalizedBit0' is the canonical English option name
			// (from mediawiki upstream) with an img_ prefix.
			// 'key' is the parsoid 'group' for the option; it doesn't
			// have an img_ prefix (it's the key we'd put in oHash)

			if ( bits && key ) {
				shortCanonicalOption = normalizedBit0.replace(/^img_/, '');
				// map short canonical name to the localized version used
				return {
					ck: shortCanonicalOption,
					v: bits.v,
					ak: optStr,
					s: false
				};
			} else {
				return null;
			}
		}
	}

	/**
	 * Make option token streams into a stringy thing that we can recognize.
	 *
	 * @param {Array} tstream
	 * @param {string} prefix Anything that came before this part of the recursive call stack
	 * @returns {string}
	 */
	function stringifyOptionTokens( tstream, prefix ) {
		var i, currentToken, tokenType, tkHref, nextResult,
			skipToEndOf,
			resultStr = '';

		prefix = prefix || '';

		for ( i = 0; i < tstream.length; i++ ) {
			if ( skipToEndOf ) {
				if ( currentToken.name === skipToEndOf && currentToken.constructor === EndTagTk ) {
					skipToEndOf = undefined;
				}
				continue;
			}

			currentToken = tstream[i];

			if ( currentToken.constructor === String ) {
				resultStr += currentToken;
			} else if ( currentToken.constructor === Array ) {
				nextResult = stringifyOptionTokens( currentToken, prefix + resultStr );

				if ( nextResult === null ) {
					return null;
				}

				resultStr += nextResult;
			} else {
				// This is actually a token
				if ( currentToken.name === 'a' ) {
					if ( optInfo === undefined ) {
						optInfo = getOptionInfo( prefix + resultStr );
						if ( optInfo === null ) {
							// An a tag before a valid option? This is most
							// likely a caption.
							optInfo = undefined;
							return null;
						}
					}

					if ( optInfo.ck === 'link' ) {
						tokenType = Util.lookup( currentToken.attribs, 'rel' );
						tkHref = Util.lookup( currentToken.attribs, 'href' );

						// Reset the optInfo since we're changing the nature of it
						optInfo = undefined;
						// Figure out the proper string to put here and break.
						if ( tokenType === 'mw:ExtLink' &&
								currentToken.dataAttribs.stx === 'url' ) {
							// Add the URL
							resultStr += tkHref;
							// Tell our loop to skip to the end of this tag
							skipToEndOf = 'a';
						} else if ( tokenType === 'mw:WikiLink' ) {
							// This maybe assumes some stuff about wikilinks,
							// but nothing we haven't already assumed
							resultStr += tkHref.replace( /^(\.\.?\/)*/g, '' );
						} else {
							// There shouldn't be any other kind of link...
							// This is likely a caption.
							return null;
						}
					} else {
						// Why would there be an a tag without a link?
						return null;
					}
				}
			}
		}

		return resultStr;
	}

	// Handle a response to an imageinfo API request.
	function handleResponse( linkTitle, err, results ) {
		if (err || !results) {
			// FIXME gwicke: Handle this error!!
			cb ({tokens: [new SelfclosingTagTk('meta',
						[new KV('typeof', 'mw:Placeholder')], token.dataAttribs)]});
			return;
		}
<<<<<<< HEAD
		var	dims, image, info, containerName, container, containerClose,
=======
		var	data = results[0][0],
			attribution = results[1][0],
			dims, image, info, containerName, container, containerClose,
>>>>>>> 641609a4
			dataAttribs, rdfaType,
			iContainerName = hasImageLink ? 'a' : 'span',
			ns = data.imgns,
			innerContain = new TagTk( iContainerName, [] ),
			innerContainClose = new EndTagTk( iContainerName ),
			linkDataAttribs = innerContain.dataAttribs,
			img = new SelfclosingTagTk( 'img', [] ),
			origFilename = Util.lookupKV( token.attribs, 'href' ).vsrc,
			wrapperInfo = getWrapperInfo( oHash, !useFigure ),
			wrapperStyles = wrapperInfo.styles,
			wrapperClasses = wrapperInfo.classes,
			wrapper = null;

		useFigure = wrapperInfo.isInline !== true;

		containerName = useFigure ? 'figure' : 'span';
		container = new TagTk( containerName, [], Util.clone( token.dataAttribs ) );
		containerClose = new EndTagTk( containerName );
		dataAttribs = container.dataAttribs;

		if ( err ) {
			// Probably we're running without an API. Fair enough, we'll use
			// sane defaults.
			image = {
				imageinfo: [
					{
						url: './Special:FilePath/' + filename,
						width: 200,
						height: 200
					}
				]
			};
			info = image.imageinfo[0];
		} else {
			image = data.pages[ns + ':' + filename];
			// SSS FIXME: image.missing doesn't seem to be very useful.
			// It is often "" even both for missing images as well as valid images.
			//
			// FIXME gwicke: Make sure our filename is never of the form
			// 'File:foo.png|Some caption', as is the case for example in
			// [[:de:Portal:Thüringen]]. The href is likely templated where
			// the expansion includes the pipe and caption. We don't currently
			// handle that case and pass the full string including the pipe to
			// the API. The API in turn interprets the pipe as two separate
			// titles and returns two results for each side of the pipe. The
			// full 'filename' does not match any of them, so image is then
			// undefined here. So for now (as a workaround) check if we
			// actually have an image to work with instead of crashing.
			if (!image || !image.imageinfo) {
				// FIXME gwicke: Handle missing images properly!!
				cb ({tokens: [new SelfclosingTagTk('meta',
							[new KV('typeof', 'mw:Placeholder')], token.dataAttribs)]});
				return;
			}
			info = image.imageinfo[0];
		}

		// We can roundtrip this now, but still need a good cache key. Use the
		// source for now.
		dataAttribs.cacheKey = dataAttribs.src;
		dataAttribs.src = undefined;


		// But we need some extra information!
		dataAttribs.img = {};

		dims = handleDims( height, width, info, dataAttribs );

		// Update some already-defined nonsense based on response
		height = dims.h;
		width = dims.w;
		path = getPath( info );

		if ( oHash.alt ) {
			img.addNormalizedAttribute( 'alt', oHash.alt, altBackup );
		}

		img.addNormalizedAttribute( 'resource', linkTitle.makeLink(), origFilename );
		img.addAttribute( 'src', path );

		if ( hasImageLink ) {
			if ( oHash.link && urlParser.tokenizeURL( oHash.link )) {
				// an external link!
				innerContain.addAttribute( 'href', oHash.link );
			} else {
				if ( oHash.link !== undefined ) {
					linkTitle = Title.fromPrefixedText( env, oHash.link );
				}
				innerContain.addNormalizedAttribute( 'href', linkTitle.makeLink(), oHash.link );
			}
		}

		if ( height ) {
			img.addNormalizedAttribute( 'height', String( height ), oHash.height );
		}

		if ( width ) {
			img.addNormalizedAttribute( 'width', String( width ), oHash.width );
		}

		if ( oHash.height !== null ) {
			// Indicate that there was a height option in the image call
			dataAttribs.img.htset = true;
		}

		if ( oHash.width !== null ) {
			// Indicate that there was a width option in the image call
			dataAttribs.img.wdset = true;
		}

		if ( oHash.format === 'thumbnail' || oHash.format === 'framed' ) {
			if ( oHash.upright !== undefined ) {
				if ( oHash.upright > 0 ) {
					width *= oHash.upright;
				} else {
					width *= 0.75;
					wrapperClasses.push( 'mw-halign-upright' );
				}
			}

			if ( caption !== undefined ) {
				caption = closeUnclosedBlockTags( caption );
			}
		}

		// Determine rdfaType
		switch ( info.mediatype ) {
			case 'VIDEO':
				rdfaType = 'mw:Video';
				break;
			default:
				rdfaType = 'mw:Image';
				break;
		}

		// If the format is something we *recognize*, add the subtype
		switch ( oHash.format ) {
			case 'thumbnail':
				rdfaType += '/Thumb';
				break;
			case 'framed':
				rdfaType += '/Frame';
				break;
			case 'frameless':
				rdfaType += '/Frameless';
				break;
		}

		if ( oHash['class'] ) {
			wrapperClasses = wrapperClasses.concat( oHash['class'].split( ' ' ) );
		}

		if ( wrapperClasses.length ) {
			container.addAttribute( 'class', wrapperClasses.join( ' ' ) );
		}

		// FIXME gwicke: We don't really want to add inline styles, as people
		// will start to depend on them otherwise.
		//if (wrapperStyles.length) {
		//	container.addAttribute( 'style', wrapperStyles.join( ' ' ) );
		//}

		container.addAttribute( 'typeof', rdfaType );

		var tokens = [
				container,
				innerContain,
				img,
				innerContainClose
			];

		var dataMw = {};

		if ( caption !== undefined  && !useFigure ) {
			dataMw.caption = captionSrc;
		} else if ( caption !== undefined ) {
			tokens = tokens.concat( [
				new TagTk( 'figcaption' ),
				caption,
				new EndTagTk( 'figcaption' )
			] );
		}

<<<<<<< HEAD
		var attributionRequest = new PhotoAttributionRequest( env, filename );
		attributionRequest.on( 'src', function( error, data ) {

			var jsonObj = {};
			if ( container.getAttribute( 'data-mw' ) ) {
				jsonObj = JSON.parse( container.getAttribute( 'data-mw' ) );
			}
			jsonObj.attribution = {
				'username': data.username,
				'avatar': data.avatar
			};
			container.addAttribute( 'data-mw', JSON.stringify( jsonObj ) );
			
			tokens.push( containerClose );

			cb( { tokens: tokens } );

		} );
=======
		dataMw.attribution = attribution;

		container.addAttribute( 'data-mw', JSON.stringify( dataMw ) );

		tokens.push( containerClose );
		cb( { tokens: tokens } );
>>>>>>> 641609a4
	}

	// First check if we have a cached copy of this image expansion, and
	// avoid any further processing if we have a cache hit.
	var cachedFile = this.manager.env.fileCache[token.dataAttribs.src];
	if (cachedFile) {
		// Use the cached result.
		// mw:DOMFragment wrapping is simplified as we know that we are
		// dealing with a single subtree rooted either at a figure or a span.
		var wrapperTokens = DU.getWrapperTokens(cachedFile.nodes),
			firstWrapperToken = wrapperTokens[0];
		DU.addTypeOf(firstWrapperToken, 'mw:DOMFragment');
		firstWrapperToken.dataAttribs.html = cachedFile.html;

		// Transfer tsr to the first token
		firstWrapperToken.dataAttribs.tsr = token.dataAttribs.tsr;

		// Capture the delta between the old/new wikitext start posn.
		// 'tsr' values are stripped in the original DOM and won't be
		// present.  Since dsr[0] is identical to tsr[0] in this case,
		// dsr[0] is a safe substitute, if present.
		if (token.dataAttribs.tsr && firstWrapperToken.dataAttribs.dsr) {
			firstWrapperToken.dataAttribs.tsrDelta = token.dataAttribs.tsr[0] -
				firstWrapperToken.dataAttribs.dsr[0];
		}

		//console.log('cache hit for ' + token.dataAttribs.src);
		cb( {tokens: wrapperTokens} );
		return;
	}

	var env = this.manager.env,
		// distinguish media types
		// if image: parse options
		content = buildLinkAttrs(token.attribs, true, null, null ).content;

	// extract options
	// TODO gwicke: abstract out!
	var i, l, kv, captionSrc, linkSrc, caption, captionOffset, altBackup,
		// option hash, both keys and values normalized
		oHash = { height: null, width: null },
		validOptions = Object.keys( WikitextConstants.Image.PrefixOptions ),
		getOption = env.conf.wiki.getMagicPatternMatcher( validOptions );

	token.dataAttribs.optList = [];

	for( i = 0, l = content.length; i<l; i++ ) {
		var optInfo, maybeOText,
			oContent = content[i],
			oText = Util.tokensToString( oContent.v, true );
		//console.log( JSON.stringify( oText, null, 2 ) );

		optInfo = undefined;

		if ( oText === '' ) {
			token.dataAttribs.optList.push( {
				ck: '',
				ak: ''
			} );
			continue;
		}

		if ( oText.constructor !== String ) {
			// Might be that this is a valid option whose value is just
			// complicated. Try to figure it out, step through all tokens.
			maybeOText = stringifyOptionTokens( oText, '' );
			if ( maybeOText !== null ) {
				oText = maybeOText;
			}
		}

		if ( oText.constructor === String ) {
			if ( optInfo === undefined ) {
				optInfo = getOptionInfo( oText );
			}
		}

		// For the values of the caption and options, see
		// getOptionInfo's documentation above
		if ( oText.constructor !== String || optInfo === null ) {
			// No valid option found!?
			// Record for RT-ing
			caption = {
				v: oContent.v,
				ak: oText
			};
			// So we know where to put it in the array at the end
			captionOffset = token.dataAttribs.optList.length;
			captionSrc = oContent.vsrc;
			continue;
		}

		if ( optInfo.ck === 'alt' ) {
			// Holds the shadow info for the alt option until we can save it
			altBackup = oContent.vsrc;
		}

		if ( optInfo.s === true ) {
			// Simple image option
			oHash[optInfo.ck] = optInfo.v;
			token.dataAttribs.optList.push( {
				ck: optInfo.v,
				ak: optInfo.ak
			} );
		} else {
			// map short canonical name to the localized version used
			token.dataAttribs.optList.push( {
				ck: optInfo.ck,
				ak: optInfo.ak
			} );

			if ( optInfo.ck === 'width' ) {
				var x, y, maybeSize = optInfo.v.match( /^(\d*)(?:x(\d+))?\s*$/ );
				if ( maybeSize !== null ) {
					x = maybeSize[1];
					y = maybeSize[2];
				}
				if ( x !== undefined ) {
					oHash.width = x;
				}
				if ( y !== undefined ) {
					oHash.height = y;
				}
			} else {
				oHash[optInfo.ck] = optInfo.v;
				//console.warn('handle prefix ' + bits );
			}
		}
	}

	// Add the caption if there is one
	if ( caption ) {
		token.dataAttribs.optList.splice( captionOffset, 0, {
			ck: 'caption',
			ak: caption.ak
		} );
		caption = caption.v;
	}

	//var contentPos = token.dataAttribs.contentPos;
	//var optionSource = token.source.substring( contentPos[0], contentPos[1] );
	//console.log( 'optionSource: ' + optionSource );
	// XXX: The trouble with re-parsing is the need to re-expand templates.
	// Figure out how often non-image links contain image-like parameters!
	//var options = this.urlParser.processImageOptions( optionSource );
	//console.log( JSON.stringify( options, null, 2 ) );
	// XXX: check if the file exists, generate thumbnail, get size
	// XXX: render according to mode (inline, thumb, framed etc

	// TODO: get /wiki from config!
	var linkTitle = title,
		hasImageLink = ( oHash.link === undefined || oHash.link !== '' ),
		useFigure = (
			oHash.format === 'thumbnail' ||
			oHash.format === 'framed' ||
			oHash.manualthumb
		);

	var width = null, height = null;
	// local 'width' and 'height' vars will be strings (or null)
	if ( oHash.height === null && oHash.width === null ) {
		width = '200';
	} else {
		width = oHash.width;
		height = oHash.height;
	}

	var path = this.getThumbPath( title.key, width.replace(/px$/, '') ),
		filename = title.key,
		constraints = {};

	if ( oHash.height ) {
		constraints.height =  parseInt( oHash.height, 10 );
	}

	if ( oHash.width ) {
		constraints.width = parseInt( oHash.width, 10 );
	}

	if ( oHash.format && oHash.format !== 'framed' ) {
		if ( !constraints.height && !constraints.width ) {
			constraints.height = 180;
			constraints.width = 180;
		}
	}
	var imageInfoRequest = new ImageInfoRequest( env, filename, constraints ),
		photoAttributionRequest = new PhotoAttributionRequest( env, filename );

	asyncLib.parallel( [
		imageInfoRequest.once.bind( imageInfoRequest, 'src' ),
		photoAttributionRequest.once.bind( photoAttributionRequest, 'src' )
	],  handleResponse.bind( null, linkTitle ) );

	cb( { async: true } );
};

// Create an url for the scaled image src.
// FIXME: This is just a dirty hack which will only ever work with the WMF
// cluster configuration which creates an on-demand thumbnail when accessing a
// width-prefixed image URL.
WikiLinkHandler.prototype.getThumbPath = function ( key, width ) {
	var env = this.manager.env,
		// Make a relative link.
		link = Title.fromPrefixedText( env, 'Special:FilePath' ).makeLink();
	// Simply let Special:FilePath redirect to the real thumb location
	return link + '/' + key + '?width=' + width;
};

function ExternalLinkHandler( manager, options ) {
	this.manager = manager;
	this.manager.addTransform( this.onUrlLink.bind( this ), "ExternalLinkHandler:onUrlLink", this.rank, 'tag', 'urllink' );
	this.manager.addTransform( this.onExtLink.bind( this ), "ExternalLinkHandler:onExtLink",
			this.rank - 0.001, 'tag', 'extlink' );
	this.manager.addTransform( this.onEnd.bind( this ), "ExternalLinkHandler:onEnd",
			this.rank, 'end' );
	// create a new peg parser for image options..
	if ( !this.urlParser ) {
		// Actually the regular tokenizer, but we'll call it with the
		// url production only.
		ExternalLinkHandler.prototype.urlParser = new PegTokenizer( this.manager.env );
	}
	this._reset();
}

ExternalLinkHandler.prototype._reset = function () {
	this.linkCount = 1;
};

ExternalLinkHandler.prototype.rank = 1.15;
ExternalLinkHandler.prototype._imageExtensions = {
	'jpg': true,
	'png': true,
	'gif': true,
	'svg': true
};

ExternalLinkHandler.prototype._hasImageLink = function ( href ) {
	var allowedPrefixes = this.manager.env.conf.wiki.allowExternalImages;
	var bits = href.split( '.' );
	var hasImageExtension = bits.length > 1 &&
		this._imageExtensions.hasOwnProperty( bits[bits.length - 1] ) &&
		href.match( /^https?:\/\//i );
	// Typical settings for mediawiki configuration variables
	// $wgAllowExternalImages and $wgAllowExternalImagesFrom will
	// result in values like these:
	//  allowedPrefixes = undefined; // no external images
	//  allowedPrefixes = [''];      // allow all external images
	//  allowedPrefixes = ['http://127.0.0.1/', 'http://example.com'];
	// Note that the values include the http:// or https:// protocol.
	// See https://bugzilla.wikimedia.org/show_bug.cgi?id=51092
	return hasImageExtension && (allowedPrefixes instanceof Array) &&
		// true iff some prefix in the list matches href
		allowedPrefixes.some(function(prefix) {
			return href.indexOf(prefix) === 0;
		});
};

ExternalLinkHandler.prototype.onUrlLink = function ( token, frame, cb ) {
	var env = this.manager.env,
		tagAttrs,
		builtTag,
		href = Util.tokensToString( Util.lookup( token.attribs, 'href' ) ),
		origTxt = token.getWTSource( env ),
		txt = href;

	if ( SanitizerConstants.IDN_RE.test( txt ) ) {
		// Make sure there are no IDN-ignored characters in the text so the
		// user doesn't accidentally copy any.
		txt = Sanitizer._stripIDNs( txt );
	}

	var dataAttribs = Util.clone(token.dataAttribs);
	if ( this._hasImageLink( href ) ) {
		tagAttrs = [
			new KV( 'src', href ),
			new KV( 'alt', href.split('/').last() ),
			new KV( 'rel', 'mw:externalImage' )
		];

		// combine with existing rdfa attrs
		tagAttrs = buildLinkAttrs(token.attribs, false, null, tagAttrs).attribs;
		cb( { tokens: [ new SelfclosingTagTk('img', tagAttrs, dataAttribs) ] } );
	} else {
		tagAttrs = [
			new KV( 'rel', 'mw:ExtLink' )
			// href is set explicitly below
		];

		// combine with existing rdfa attrs
		tagAttrs = buildLinkAttrs(token.attribs, false, null, tagAttrs).attribs;
		builtTag = new TagTk( 'a', tagAttrs, dataAttribs );
		dataAttribs.stx = 'url';

		if (origTxt) {
			// origTxt will be null for content from templates
			//
			// Since we messed with the text of the link, we need
			// to preserve the original in the RT data. Or else.
			builtTag.addNormalizedAttribute( 'href', txt, origTxt );
		} else {
			builtTag.addAttribute( 'href', token.getAttribute('href') );
		}

		cb( {
			tokens: [
				builtTag,
				txt,
				new EndTagTk( 'a', [], {tsr: [dataAttribs.tsr[1], dataAttribs.tsr[1]]} )
			]
		} );
	}
};

// Bracketed external link
ExternalLinkHandler.prototype.onExtLink = function ( token, manager, cb ) {
	var env = this.manager.env,
		origHref = Util.lookup( token.attribs, 'href' ),
		href = Util.tokensToString( origHref ),
		content = Util.lookup( token.attribs, 'mw:content'),
		newAttrs, aStart, title;

	//console.warn('extlink href: ' + href );
	//console.warn( 'mw:content: ' + JSON.stringify( content, null, 2 ) );

	var dataAttribs = Util.clone(token.dataAttribs);
	var rdfaType = token.getAttribute('typeof'),
		magLinkRe = /(?:^|\s)(mw:ExtLink\/(?:ISBN|RFC|PMID))(?=$|\s)/;
	if ( rdfaType && magLinkRe.test(rdfaType) ) {
		if ( /(?:^|\s)mw:ExtLink\/ISBN/.test(rdfaType) ) {
			title = Title.fromPrefixedText( env, href );
			newAttrs = [
				new KV('href', title.makeLink()),
				new KV('rel', rdfaType.match( magLinkRe )[1] )
			];
		} else {
			newAttrs = [
				new KV('href', href),
				new KV('rel', rdfaType.match( magLinkRe )[1] )
			];
		}

		// SSS FIXME: Right now, Parsoid does not support templating
		// of ISBN attributes.  So, "ISBN {{echo|1234567890}}" will not
		// parse as you might expect it to.  As a result, this code below
		// that attempts to combine rdf attrs from earlier is unnecessary
		// right now.  But, it will become necessary if Parsoid starts
		// supporting templating of ISBN attributes.
		//
		// combine with existing rdfa attrs
		newAttrs = buildLinkAttrs(token.attribs, false, null, newAttrs).attribs;
		aStart = new TagTk ('a', newAttrs, dataAttribs);
		cb( {
			tokens: [aStart].concat(content, [new EndTagTk('a')])
		} );
	} else if ( this.urlParser.tokenizeURL( href )) {
		rdfaType = 'mw:ExtLink';
		if ( ! content.length ) {
			content = ['[' + this.linkCount + ']'];
			this.linkCount++;
			rdfaType = 'mw:ExtLink/Numbered';
		} else if ( content.length === 1 &&
				content[0].constructor === String &&
				this.urlParser.tokenizeURL( content[0] ) &&
				this._hasImageLink( content[0] ) )
		{
			var src = content[0];
			content = [ new SelfclosingTagTk( 'img',
					[
					new KV( 'src', src ),
					new KV( 'alt', src.split('/').last() )
					],
					{ type: 'extlink' })
				];
		}

		newAttrs = [
			new KV('rel', rdfaType)
			// href is set explicitly below
		];
		// combine with existing rdfa attrs
		newAttrs = buildLinkAttrs(token.attribs, false, null, newAttrs).attribs;
		aStart = new TagTk ( 'a', newAttrs, dataAttribs );

		if ( SanitizerConstants.IDN_RE.test( href ) ) {
			// Make sure there are no IDN-ignored characters in the text so the
			// user doesn't accidentally copy any.
			href = Sanitizer._stripIDNs( href );
		}

		if (dataAttribs.tsr) {
			// If we are from a top-level page, add normalized attr info for
			// accurate roundtripping of original content.
			//
			// targetOff covers all spaces before content
			// and we need src without those spaces.
			var tsr0a = dataAttribs.tsr[0] + 1,
				tsr1a = dataAttribs.targetOff - (token.getAttribute('spaces') || '').length;
			aStart.addNormalizedAttribute( 'href', href, env.page.src.substring(tsr0a, tsr1a) );
		} else {
			aStart.addAttribute( 'href', href );
		}
		cb( {
			tokens: [aStart].concat(content, [new EndTagTk('a')])
		} );
	} else {
		// Not a link, convert href to plain text.
		var tokens = ['['],
			closingTok = null,
			spaces = token.getAttribute('spaces') || '';

		if ((token.getAttribute("typeof") || "").match(/mw:ExpandedAttrs/)) {
			// The token 'non-url' came from a template.
			// Introduce a span and capture the original source for RT purposes.
			var da = token.dataAttribs,
				// targetOff covers all spaces before content
				// and we need src without those spaces.
				tsr0b = da.tsr[0] + 1,
				tsr1b = da.targetOff - spaces.length,
				span = new TagTk('span', [new KV('typeof', 'mw:Placeholder')], {
						tsr: [tsr0b, tsr1b],
						src: env.page.src.substring(tsr0b, tsr1b)
					} );

			tokens.push(span);
			closingTok = new EndTagTk('span');
		}

		var hrefText = token.getAttribute("href");
		if (hrefText.constructor === Array) {
			tokens = tokens.concat(hrefText);
		} else {
			tokens.push(hrefText);
		}

		if (closingTok) {
			tokens.push(closingTok);
		}

		// FIXME: Use this attribute in regular extline
		// cases to rt spaces correctly maybe?  Unsure
		// it is worth it.
		if (spaces) {
			tokens.push(spaces);
		}

		if ( content.length ) {
			tokens = tokens.concat( content );
		}

		tokens.push(']');

		cb( { tokens: tokens } );
	}
};

ExternalLinkHandler.prototype.onEnd = function ( token, manager, cb ) {
	this._reset();
	cb( { tokens: [ token ] } );
};


if (typeof module === "object") {
	module.exports.WikiLinkHandler = WikiLinkHandler;
	module.exports.ExternalLinkHandler = ExternalLinkHandler;
}<|MERGE_RESOLUTION|>--- conflicted
+++ resolved
@@ -850,13 +850,9 @@
 						[new KV('typeof', 'mw:Placeholder')], token.dataAttribs)]});
 			return;
 		}
-<<<<<<< HEAD
-		var	dims, image, info, containerName, container, containerClose,
-=======
 		var	data = results[0][0],
 			attribution = results[1][0],
 			dims, image, info, containerName, container, containerClose,
->>>>>>> 641609a4
 			dataAttribs, rdfaType,
 			iContainerName = hasImageLink ? 'a' : 'span',
 			ns = data.imgns,
@@ -1040,33 +1036,12 @@
 			] );
 		}
 
-<<<<<<< HEAD
-		var attributionRequest = new PhotoAttributionRequest( env, filename );
-		attributionRequest.on( 'src', function( error, data ) {
-
-			var jsonObj = {};
-			if ( container.getAttribute( 'data-mw' ) ) {
-				jsonObj = JSON.parse( container.getAttribute( 'data-mw' ) );
-			}
-			jsonObj.attribution = {
-				'username': data.username,
-				'avatar': data.avatar
-			};
-			container.addAttribute( 'data-mw', JSON.stringify( jsonObj ) );
-			
-			tokens.push( containerClose );
-
-			cb( { tokens: tokens } );
-
-		} );
-=======
 		dataMw.attribution = attribution;
 
 		container.addAttribute( 'data-mw', JSON.stringify( dataMw ) );
 
 		tokens.push( containerClose );
 		cb( { tokens: tokens } );
->>>>>>> 641609a4
 	}
 
 	// First check if we have a cached copy of this image expansion, and
