--- conflicted
+++ resolved
@@ -152,15 +152,14 @@
 ParsoidConfig.prototype.version = 0;
 
 /**
-<<<<<<< HEAD
+ * @property {boolean} storeDataParsoid
+ */
+ParsoidConfig.prototype.storeDataParsoid = false;
+
+/**
  * @property {boolean} useNativeGallery
  */
 ParsoidConfig.prototype.useNativeGallery = false;
-=======
- * @property {boolean} storeDataParsoid
- */
-ParsoidConfig.prototype.storeDataParsoid = false;
->>>>>>> 779fa368
 
 if (typeof module === "object") {
 	module.exports.ParsoidConfig = ParsoidConfig;
