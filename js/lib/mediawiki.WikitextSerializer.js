--- conflicted
+++ resolved
@@ -2642,11 +2642,7 @@
 						}
 					}
 					emitEndTag('</nowiki>', node, state, cb);
-<<<<<<< HEAD
-				} else if ( type.match( /\bmw\:(Image|Video)(\/(Frame|Frameless|Thumb))?/ ) ) {
-=======
-				} else if ( /(?:^|\s)mw\:Image(\/(Frame|Frameless|Thumb))?/.test(type) ) {
->>>>>>> ef177673
+				} else if ( /(?:^|\s)mw\:(Image|Video)(\/(Frame|Frameless|Thumb))?/.test(type) ) {
 					state.serializer.handleImage( node, state, cb );
 				}
 			} else {
